import { promises as fs } from "fs";
import os from "os";
import path from "path";
import { _electron as electron, test } from "@playwright/test";
import dotenv from "dotenv";
import { MessageBoxSyncOptions } from "electron";

test.beforeAll(async () => {
  console.log("Waiting for main.js to be built...");
  while (true) {
    try {
      await fs.access("./dist/main.js");
      break;
    } catch (e) {
      await new Promise((resolve) => setTimeout(resolve, 1000));
    }
  }
  console.log("main.js is built.");
});

test.beforeEach(async () => {
  // キャッシュなどでテスト結果が変化しないように、appDataをテスト起動時に毎回消去する。
  // cf: https://www.electronjs.org/ja/docs/latest/api/app#appgetpathname
  const appDataMap: Partial<Record<NodeJS.Platform, string>> = {
    win32: process.env.APPDATA,
    darwin: os.homedir() + "/Library/Application Support",
    linux: process.env.XDG_CONFIG_HOME || os.homedir() + "/.config",
  } as const;

  const appData = appDataMap[process.platform];
  if (!appData) {
    throw new Error("Unsupported platform");
  }
  const userDir = path.resolve(appData, `${process.env.VITE_APP_NAME}-test`);

  await fs.rm(userDir, {
    recursive: true,
    force: true,
  });
});

<<<<<<< HEAD
test("起動したら「利用規約に関するお知らせ」が表示される", async () => {
  const app = await electron.launch({
    args: ["--no-sandbox", "."], // NOTE: --no-sandbox はUbuntu 24.04で動かすのに必要
    timeout: process.env.CI ? 0 : 60000,
  });
=======
[
  {
    envName: ".env環境",
    envPath: ".env",
  },
  {
    envName: "VVPPデフォルトエンジン",
    envPath: "tests/env/.env.test-electron-default-vvpp",
  },
].forEach(({ envName, envPath }) => {
  test.describe(`${envName}`, () => {
    test.beforeEach(() => {
      dotenv.config({ path: envPath, override: true });
    });
>>>>>>> 074bcec5

    test("起動したら「利用規約に関するお知らせ」が表示される", async () => {
      const app = await electron.launch({
        args: ["--no-sandbox", "."], // NOTE: --no-sandbox はUbuntu 24.04で動かすのに必要
        timeout: process.env.CI ? 0 : 60000,
      });

      // ダイアログのモック
      await app.evaluate((electron) => {
        // @ts-expect-error ２種のオーバーロードを無視する
        electron.dialog.showMessageBoxSync = (
          options: MessageBoxSyncOptions,
        ) => {
          // デフォルトエンジンのインストールの確認ダイアログ
          if (
            options.title == "デフォルトエンジンのインストール" &&
            options.buttons?.[0] == "インストール"
          ) {
            return 0;
          }

          throw new Error(`Unexpected dialog: ${JSON.stringify(options)}`);
        };
      });

      // ログを表示
      app.on("console", (msg) => {
        console.log(msg.text());
      });

      const sut = await app.firstWindow({
        timeout: process.env.CI ? 60000 : 30000,
      });
      // エンジンが起動し「利用規約に関するお知らせ」が表示されるのを待つ
      await sut.waitForSelector("text=利用規約に関するお知らせ", {
        timeout: 60000,
      });
      await app.close();
    });
  });
});<|MERGE_RESOLUTION|>--- conflicted
+++ resolved
@@ -39,13 +39,6 @@
   });
 });
 
-<<<<<<< HEAD
-test("起動したら「利用規約に関するお知らせ」が表示される", async () => {
-  const app = await electron.launch({
-    args: ["--no-sandbox", "."], // NOTE: --no-sandbox はUbuntu 24.04で動かすのに必要
-    timeout: process.env.CI ? 0 : 60000,
-  });
-=======
 [
   {
     envName: ".env環境",
@@ -60,7 +53,6 @@
     test.beforeEach(() => {
       dotenv.config({ path: envPath, override: true });
     });
->>>>>>> 074bcec5
 
     test("起動したら「利用規約に関するお知らせ」が表示される", async () => {
       const app = await electron.launch({
