--- conflicted
+++ resolved
@@ -149,43 +149,11 @@
 
           "${{ matrix.sed_name }}" -i 's/"version": "999.999.999"/"version": "${{ env.VOICEVOX_EDITOR_VERSION }}"/' package.json
 
-<<<<<<< HEAD
-=======
-      # NOTE: The extraFiles of electron-builder uses VOICEVOX.app/Contents/ as the file copy destination.
-      #       However, since the executable file is located in VOICEVOX.app/Contents/MacOS/,
-      #       it is inappropriate to copy the extraFiles to the VOICEVOX.app/Contents/ directory.
-      #       Fix it so that it is copied to the VOICEVOX.app/Contents/MacOS/ directory.
-      #       cf. https://k-hyoda.hatenablog.com/entry/2021/10/23/000349#%E8%BF%BD%E5%8A%A0%E5%B1%95%E9%96%8B%E3%83%95%E3%82%A1%E3%82%A4%E3%83%AB%E5%85%88%E3%81%AE%E8%A8%AD%E5%AE%9A
-      - name: Replace the extraFiles setting in vue.config.js for macOS
-        if: startsWith(matrix.os, 'macos-')
-        shell: bash
-        run: |
-          "${{ matrix.sed_name }}" -i 's/from: "build\/README.txt", to: "README.txt"/from: "build\/README.txt", to: "MacOS\/README.txt"/' vue.config.js
-          "${{ matrix.sed_name }}" -i 's/from: ".env.production", to: ".env"/from: ".env.production", to: "MacOS\/.env"/' vue.config.js
-
-          # In order to replace two lines with sed, we need to replace LF with \n and treat it as one line. Finally, undo it.
-          # cf. https://deep.tacoskingdom.com/blog/15
-          str_config="$(cat vue.config.js)"
-          echo "${str_config//$'\n'/\\n}" | "${{ matrix.sed_name }}" -e 's/from: VOICEVOX_ENGINE_DIR,\\n[ ]*to: ""/from: VOICEVOX_ENGINE_DIR, to: "MacOS\/"/' -e s/'\\n'/\\$'\n'/g > vue.config.js
-          cat vue.config.js
-
->>>>>>> 65a44653
       - name: Setup Node
         uses: actions/setup-node@v3
         with:
           node-version-file: ".node-version"
-<<<<<<< HEAD
           cache: "npm"
-=======
-
-      - name: Cache Node packages
-        uses: actions/cache@v3
-        with:
-          path: ~/.npm
-          key: ${{ env.cache-version }}-node-${{ hashFiles('**/package-lock.json') }}
-          restore-keys: |
-            ${{ env.cache-version }}-node-
->>>>>>> 65a44653
 
       - name: Cache Electron
         uses: actions/cache@v3
@@ -289,105 +257,7 @@
           echo 'CSC_LINK=' >> $GITHUB_ENV
           echo 'CSC_KEY_PASSWORD=' >> $GITHUB_ENV
 
-<<<<<<< HEAD
       - name: Rename NoEngine Prepackage
-=======
-      - name: Upload NoEngine Prepackage
-        uses: actions/upload-artifact@v3
-        with:
-          name: ${{ matrix.artifact_name }}
-          path: |
-            ${{ matrix.artifact_path }}
-
-  build-engine-prepackage:
-    env:
-      cache-version: v2
-
-    needs: [build-noengine-prepackage]
-    strategy:
-      fail-fast: false
-      matrix:
-        # FIXME: env cannot be referenced in matrix
-        # voicevox_engine_repo_url:
-        #   - ${{ env.VOICEVOX_ENGINE_REPO_URL }}
-        # voicevox_engine_version:
-        #   - ${{ env.VOICEVOX_ENGINE_VERSION }}
-        os: [ubuntu-20.04]
-        artifact_name:
-          - linux-nvidia-prepackage
-          - linux-cpu-prepackage
-          - windows-nvidia-prepackage
-          - windows-cpu-prepackage
-          - windows-directml-prepackage
-          - macos-cpu-prepackage
-        include:
-          # Linux NVIDIA GPU
-          - artifact_name: linux-nvidia-prepackage
-            noengine_artifact_name: linux-noengine-prepackage
-            voicevox_engine_asset_name: linux-nvidia
-            linux_executable_name: voicevox
-            compressed_artifact_name: voicevox-linux-nvidia
-            app_asar_dir: prepackage/resources
-          # Linux CPU
-          - artifact_name: linux-cpu-prepackage
-            noengine_artifact_name: linux-noengine-cpu-prepackage
-            voicevox_engine_asset_name: linux-cpu
-            linux_executable_name: voicevox
-            compressed_artifact_name: voicevox-linux-cpu
-            app_asar_dir: prepackage/resources
-          # Windows NVIDIA GPU
-          - artifact_name: windows-nvidia-prepackage
-            noengine_artifact_name: windows-noengine-prepackage
-            voicevox_engine_asset_name: windows-nvidia
-            compressed_artifact_name: voicevox-windows-nvidia
-            app_asar_dir: prepackage/resources
-          # Windows CPU
-          - artifact_name: windows-cpu-prepackage
-            noengine_artifact_name: windows-noengine-cpu-prepackage
-            voicevox_engine_asset_name: windows-cpu
-            compressed_artifact_name: voicevox-windows-cpu
-            app_asar_dir: prepackage/resources
-          # Windows DirectML
-          - artifact_name: windows-directml-prepackage
-            noengine_artifact_name: windows-noengine-directml-prepackage
-            voicevox_engine_asset_name: windows-directml
-            compressed_artifact_name: voicevox-windows-directml
-            app_asar_dir: prepackage/resources
-          # macOS CPU
-          - artifact_name: macos-cpu-prepackage
-            noengine_artifact_name: macos-noengine-cpu-prepackage
-            voicevox_engine_asset_name: macos-x64
-            macos_executable_name: VOICEVOX
-            compressed_artifact_name: voicevox-macos-cpu
-            app_asar_dir: prepackage/VOICEVOX.app/Contents/Resources
-
-    runs-on: ${{ matrix.os }}
-    steps:
-      - uses: actions/checkout@v3
-
-      - name: Setup Node
-        uses: actions/setup-node@v3
-        with:
-          node-version-file: ".node-version"
-
-      - name: Cache Node packages
-        uses: actions/cache@v3
-        with:
-          path: ~/.npm
-          key: ${{ env.cache-version }}-node-${{ hashFiles('**/package-lock.json') }}
-          restore-keys: |
-            ${{ env.cache-version }}-node-
-
-      - name: Install asar
-        shell: bash
-        run: npm install -g asar
-
-      - name: Install dependencies
-        shell: bash
-        run: npm ci
-
-      - name: Show disk space (debug info)
->>>>>>> 65a44653
         shell: bash
         run: |
           mv ${{ matrix.artifact_path }} ./prepackage
@@ -533,7 +403,6 @@
         if: (startsWith(matrix.artifact_name, 'windows-') || startsWith(matrix.artifact_name, 'macos-')) && !contains(matrix.artifact_name, 'nvidia')
         shell: bash
         run: |
-<<<<<<< HEAD
           name="${{ matrix.compressed_artifact_name }}-${{ env.VOICEVOX_EDITOR_VERSION }}"
           7z a -tzip $name.zip prepackage/
           7z rn $name.zip prepackage/ VOICEVOX/
@@ -541,25 +410,6 @@
       - name: Upload Windows & Mac zip (without nvidia) to Artifacts
         if: (startsWith(matrix.artifact_name, 'windows-') || startsWith(matrix.artifact_name, 'macos-')) && !contains(matrix.artifact_name, 'nvidia') && github.event.inputs.upload_artifact
         uses: actions/upload-artifact@v3
-=======
-          df -h
-
-      - name: Setup Node
-        uses: actions/setup-node@v3
-        with:
-          node-version-file: ".node-version"
-
-      - name: Cache Node packages
-        uses: actions/cache@v3
-        with:
-          path: ~/.npm
-          key: ${{ env.cache-version }}-node-${{ hashFiles('**/package-lock.json') }}
-          restore-keys: |
-            ${{ env.cache-version }}-node-
-
-      - name: Cache Electron
-        uses: actions/cache@v3
->>>>>>> 65a44653
         with:
           name: ${{ matrix.artifact_name }}-zip
           path: |-
